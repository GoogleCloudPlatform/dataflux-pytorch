# Base Image: Start with an image that already includes PyTorch and Cuda.
FROM pytorch/pytorch:2.3.1-cuda11.8-cudnn8-devel

# Set Working Directory.
WORKDIR /app

# Install additional requirements for running demos.
# Do this before copying the code so that these commands are still cached
# by Docker even if the code changes.
COPY ./demo/lightning/text-based/distributed/requirements.txt requirements-1.txt
RUN pip install --no-cache-dir -r requirements-1.txt
COPY ./demo/lightning/image-segmentation/requirements.txt requirements-2.txt
RUN pip install --no-cache-dir -r requirements-2.txt

# Copy the code.
COPY ./ ./

<<<<<<< HEAD
RUN pip install --no-cache-dir .
# Install additional requirements for running demos.
RUN pip install --no-cache-dir -r ./demo/lightning/text-based/distributed/requirements.txt
RUN pip install --no-cache-dir -r ./demo/lightning/checkpoint/requirements.txt
=======
RUN pip install --no-cache-dir .
>>>>>>> 4e8a3edd
<|MERGE_RESOLUTION|>--- conflicted
+++ resolved
@@ -11,15 +11,10 @@
 RUN pip install --no-cache-dir -r requirements-1.txt
 COPY ./demo/lightning/image-segmentation/requirements.txt requirements-2.txt
 RUN pip install --no-cache-dir -r requirements-2.txt
+COPY ./demo/lightning/checkpoint/requirements.txt requirements-3.txt
+RUN pip install --no-cache-dir -r requirements-3.txt
 
 # Copy the code.
 COPY ./ ./
 
-<<<<<<< HEAD
-RUN pip install --no-cache-dir .
-# Install additional requirements for running demos.
-RUN pip install --no-cache-dir -r ./demo/lightning/text-based/distributed/requirements.txt
-RUN pip install --no-cache-dir -r ./demo/lightning/checkpoint/requirements.txt
-=======
-RUN pip install --no-cache-dir .
->>>>>>> 4e8a3edd
+RUN pip install --no-cache-dir .