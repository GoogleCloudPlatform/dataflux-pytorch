# Google Cloud Storage Connector for PyTorch

The Cloud Storage Connector for PyTorch lets you connect directly to a GCS bucket as a PyTorch dataset, without pre-loading the data to local disk, and with optimizations to make training up to **3X faster** when the dataset consists of many small files (e.g., 100 - 500 KB).

The Connector for PyTorch implements PyTorch’s [dataset primitive](https://pytorch.org/tutorials/beginner/basics/data_tutorial.html) that can be used to efficiently load training data from GCS. The library currently supports [map-style datasets](https://pytorch.org/docs/stable/data.html#map-style-datasets) for random data access patterns and [iterable-style datasets](https://pytorch.org/docs/stable/data.html#iterable-style-datasets) for streaming data access patterns.

Furthermore, the Connector for PyTorch provides a checkpointing interface to conveniently save and load checkpoints directly to and from a Google Cloud Storage (GCS) bucket.

All of these features can be used out of the box for performant executions with single-node and multinode ML workflows. Demo code for multinode implementation using FSDP can be found in our [multinode README](https://github.com/GoogleCloudPlatform/dataflux-pytorch/tree/main/demo/lightning/checkpoint/multinode).

## Getting started

### Prerequisites
- Python 3.8 or greater is installed (Note: Using 3.12+ is not recommended as PyTorch does not support).

### Installation

```shell
pip install gcs-torch-dataflux
```

### Configuration
Authentication must be provided to use the Connector for PyTorch via [Application Default Credentials](https://cloud.google.com/docs/authentication/application-default-credentials) through one of the following methods:
1. While running this library on a GCE VM, Application Default Credentials will automatically use the VM’s attached service account by default. More details can be found [here](https://cloud.google.com/compute/docs/access/app-authentication-methods).
2. Application Default Credentials can also be configured manually as described [here](https://cloud.google.com/docs/authentication/application-default-credentials). The quickest way is to log in directly using the gcloud CLI:
```shell
gcloud auth application-default login
```

### Examples
<<<<<<< HEAD
Please checkout the `demo` directory for a complete set of examples, which includes a [simple starter Jupyter Notebook (hosted by Google Colab)](demo/simple-walkthrough/Getting%20Started%20with%20Dataflux%20Dataset%20for%20PyTorch%20with%20Google%20Cloud%20Storage.ipynb) and an [end-to-end image segmentation training workload walkthrough](demo/image_segmentation/README.md). Those examples will help you understand how the Accelerated Dataloader for PyTorch works and how you can integrate it into your own workload.
=======
Please checkout the `demo` directory for a complete set of examples, which includes a [simple starter Jupyter Notebook (hosted by Google Colab)](demo/simple-walkthrough/Getting%20Started%20with%20Dataflux%20Dataset%20for%20PyTorch%20with%20Google%20Cloud%20Storage.ipynb) and an [end-to-end image segmentation training workload walkthrough](demo/image-segmentation/README.md). Those examples will help you understand how the Connector for PyTorch works and how you can integrate it into your own workload.
>>>>>>> 05ce5af3

#### Sample Examples
Before getting started, please make sure you have installed the library and configured authentication following the instructions above.

##### Data Loading
Both map-style and iterable-style datasets for PyTorch can be constructed by specifying the project name, bucket name and an optional prefix.
```python
from dataflux_pytorch import dataflux_mapstyle_dataset

# Please update these fields.
PROJECT_NAME = "<PROJECT_NAME>"
BUCKET_NAME = "<BUCKET_NAME>"
PREFIX = "<PREFIX>"

# Map-style dataset.
map_dataset = dataflux_mapstyle_dataset.DataFluxMapStyleDataset(
  project_name=PROJECT_NAME,
  bucket_name=BUCKET_NAME,
  config=dataflux_mapstyle_dataset.Config(prefix=PREFIX),
)

# Random access to an object.
sample_object = map_dataset.objects[0]

# Learn about the name and the size (in bytes) of the object.
name = sample_object[0]
size = sample_object[1]

# Iterate over the datasets.
for each_object in map_dataset:
  # Raw bytes of the object.
  print(each_object)
```
Similarly, for `DataFluxIterableDataset`:
```python
from dataflux_pytorch import dataflux_iterable_dataset

# Iterable-style dataset.
iterable_dataset = dataflux_iterable_dataset.DataFluxIterableDataset(
  project_name=PROJECT_ID,
  bucket_name=BUCKET_NAME,
  config=dataflux_iterable_dataset.Config(prefix=PREFIX),
)

for each_object in iterable_dataset:
  # Raw bytes of the object.
  print(each_object)
```

The Connector for PyTorch offers the flexibility to transform the downloaded raw bytes of data into any format of choice. This is particularly useful since the `PyTorch DataLoader` works well with Numpy arrays or PyTorch tensors.

```python
# Assume that you have a bucket with image files and you want
# to load them into Numpy arrays for training.
import io
import numpy
from PIL import Image

transform = lambda img_in_bytes : numpy.asarray(Image.open(io.BytesIO(img_in_bytes)))

map_dataset = dataflux_mapstyle_dataset.DataFluxMapStyleDataset(
  project_name=PROJECT_NAME,
  bucket_name=BUCKET_NAME,
  config=dataflux_mapstyle_dataset.Config(prefix=PREFIX),
  data_format_fn=transform,
)

for each_object in map_dataset:
  # each_object is now a Numpy array.
  print(each_object)
```

Similarly, for `DataFluxIterableDataset`:
```python
iterable_dataset = dataflux_iterable_dataset.DataFluxIterableDataset(
  project_name=PROJECT_ID,
  bucket_name=BUCKET_NAME,
  config=dataflux_mapstyle_dataset.Config(prefix=PREFIX),
  data_format_fn=transform,
)
for each_object in dataset:
  # each_object is now a Numpy array.
  print(each_object)
```

##### Checkpointing

The Connector for PyTorch supports fast data loading and allows the user to save and load model checkpoints directly to/from a Google Cloud Storage (GCS) bucket. The checkpointing implementation leverages multipart file upload to parallelize checkpoint writes to GCS, greatly increasing performance over single-threaded writes.

```python
import torch
import torchvision

from dataflux_pytorch import dataflux_checkpoint

ckpt = dataflux_checkpoint.DatafluxCheckpoint(
  project_name=PROJECT_NAME, bucket_name=BUCKET_NAME
)
CKPT_PATH = "checkpoints/epoch0.ckpt"

model = torchvision.models.resnet50()

with ckpt.writer(CKPT_PATH) as writer:
  torch.save(model.state_dict(), writer)

with ckpt.reader(CKPT_PATH) as reader:
  read_state_dict = torch.load(reader)

model.load_state_dict(read_state_dict)
```

Note that saving or restoring checkpoint files will stage the checkpoint file in CPU memory during save/restore, requiring additional available CPU memory equal to the size of the checkpoint file.

##### Lightning Checkpointing

The Connector for PyTorch also provides an integration for PyTorch Lightning, featuring a DatafluxLightningCheckpoint, an implementation of PyTorch Lightning's CheckpointIO.

End to end example and the notebook for the PyTorch Lightning integration can be found in the [demo/lightning](https://github.com/GoogleCloudPlatform/dataflux-pytorch/tree/main/demo/lightning) directory.

```python
from lightning import Trainer
from lightning.pytorch.demos import WikiText2, LightningTransformer
from lightning.pytorch.callbacks import ModelCheckpoint
from torch.utils.data import DataLoader

from dataflux_pytorch.lightning import DatafluxLightningCheckpoint

CKPT = "gcs://BUCKET_NAME/checkpoints/ckpt.ckpt"
dataflux_ckpt = DatafluxLightningCheckpoint(project_name=PROJECT_NAME)

dataset = WikiText2()
dataloader = DataLoader(dataset, num_workers=1)
model = LightningTransformer(vocab_size=dataset.vocab_size)
trainer = Trainer(
    plugins=[dataflux_ckpt],
    min_epochs=4,
    max_epochs=5,
    max_steps=10,
    accelerator="cpu",
)

trainer.fit(model, dataloader)
trainer.save_checkpoint(CKPT)
```

Note that saving or restoring checkpoint files will stage the checkpoint file in CPU memory during save/restore, requiring additional available CPU memory equal to the size of the checkpoint file.

##### Async Checkpointing

Our lightning checkpointing implementation has built-in support for the experimental [AsyncCheckpointIO](https://lightning.ai/docs/pytorch/stable/api/lightning.pytorch.plugins.io.AsyncCheckpointIO.html#asynccheckpointio) featureset. This is an optimzation that allows for non-blocking `save_checkpoint` calls during a training loop. For more details on our support for this feature please see the [checkpoint README](https://github.com/GoogleCloudPlatform/dataflux-pytorch/tree/main/demo/lightning/checkpoint/singlenode#using-asynccheckpointio). This lightning feature is only supported for single-node executions.

To allow for asyncronous saves with multinode executions we utilize PyTorch's [Async Distributed Save](https://pytorch.org/tutorials/recipes/distributed_async_checkpoint_recipe.html) to allow for similar non-blocking checkpoint operations. This implementation can be found [here](https://github.com/GoogleCloudPlatform/dataflux-pytorch/blob/main/demo/lightning/checkpoint/multinode/strategies.py#L99).

## Performance

### Map-style Dataset
We tested the Map-style Dataset's early performance using [DLIO benchmark](https://github.com/argonne-lcf/dlio_benchmark) simulations with standard mean file-sizes and dataset sizes. A total of 5 training epochs were simulated. For small files (100KB, 500KB), the Connector for PyTorch can be **2-3x** faster than using GCS native APIs.

<table>
  <tr>
   <td style="background-color: #d9d2e9"><strong>File size / count</strong>
   </td>
   <td style="background-color: #d9d2e9"><strong>Tool</strong>
   </td>
   <td style="background-color: #d9d2e9"><strong>Training time (s)</strong>
   </td>
  </tr>
  <tr>
   <td rowspan="2" style="background-color: #d9d9d9"><em>100 KiB / 500000 files</em>
   </td>
   <td style="background-color: #d9d9d9">Direct GCS API calls
   </td>
   <td style="background-color: #d9d9d9">1,299
   </td>
  </tr>
  <tr>
   <td style="background-color: #d9d9d9"><strong>Connector Map-style Dataset</strong>
   </td>
   <td style="background-color: #d9d9d9"><strong>515</strong>
   </td>
  </tr>
  <tr>
   <td rowspan="2" style="background-color: #f3f3f3"><em>500 KiB / 2.2m files</em>
   </td>
   <td style="background-color: #f3f3f3">Direct GCS API calls
   </td>
   <td style="background-color: #f3f3f3">6,499
   </td>
  </tr>
  <tr>
   <td style="background-color: #f3f3f3"><strong>Connector Map-style Dataset</strong>
   </td>
   <td style="background-color: #f3f3f3"><strong>2,058</strong>
   </td>
  </tr>
  <tr>
   <td rowspan="2" style="background-color: #d9d9d9"><em>3 MiB / 50000 files</em>
   </td>
   <td style="background-color: #d9d9d9">Direct GCS API calls
   </td>
   <td style="background-color: #d9d9d9">399
   </td>
  </tr>
  <tr>
   <td style="background-color: #d9d9d9"><strong>Connector Map-style Dataset</strong>
   </td>
   <td style="background-color: #d9d9d9"><strong>277</strong>
   </td>
  </tr>
  <tr>
   <td rowspan="2" style="background-color: #f3f3f3"><em>150 MiB / 5000 files</em>
   </td>
   <td style="background-color: #f3f3f3">Direct GCS API calls
   </td>
   <td style="background-color: #f3f3f3">1,396
   </td>
  </tr>
  <tr>
   <td style="background-color: #f3f3f3"><strong>Connector Map-style Dataset</strong>
   </td>
   <td style="background-color: #f3f3f3"><strong>1,173</strong>
   </td>
  </tr>
</table>

### Iterable-style Dataset
Since the [DLIO benchmark](https://github.com/argonne-lcf/dlio_benchmark) doesn’t easily support an implementation of a PyTorch iterable dataset, we implemented a [simple training loop](demo/list-and-download/iterable/simple_iterable_dataset.py) that has similar IO behaviors as the DLIO benchmark and used that loop to benchmark the Iterable Datasets.

<table>
  <tr>
   <td style="background-color: #d9d2e9"><strong>File size / count</strong>
   </td>
   <td style="background-color: #d9d2e9"><strong>Tool</strong>
   </td>
   <td style="background-color: #d9d2e9"><strong>Training time (s)</strong>
   </td>
  </tr>
  <tr>
   <td rowspan="2" style="background-color: #d9d9d9"><em>100 KiB / 500000 files</em>
   </td>
   <td style="background-color: #d9d9d9">Direct GCS API calls
   </td>
   <td style="background-color: #d9d9d9">1,145
   </td>
  </tr>
  <tr>
   <td style="background-color: #d9d9d9"><strong>Connector Iterable-style Dataset</strong>
   </td>
   <td style="background-color: #d9d9d9"><strong>611</strong>
   </td>
  </tr>
  <tr>
   <td rowspan="2" style="background-color: #f3f3f3"><em>500 KiB / 2.2m files</em>
   </td>
   <td style="background-color: #f3f3f3">Direct GCS API calls
   </td>
   <td style="background-color: #f3f3f3">5,174
   </td>
  </tr>
  <tr>
   <td style="background-color: #f3f3f3"><strong>Connector Iterable-style Dataset</strong>
   </td>
   <td style="background-color: #f3f3f3"><strong>2,503</strong>
   </td>
  </tr>
  <tr>
   <td rowspan="2" style="background-color: #d9d9d9"><em>3 MiB / 50000 files</em>
   </td>
   <td style="background-color: #d9d9d9">Direct GCS API calls
   </td>
   <td style="background-color: #d9d9d9">413
   </td>
  </tr>
  <tr>
   <td style="background-color: #d9d9d9"><strong>Connector Iterable-style Dataset</strong>
   </td>
   <td style="background-color: #d9d9d9"><strong>384</strong>
   </td>
  </tr>
  <tr>
   <td rowspan="2" style="background-color: #f3f3f3"><em>150 MiB / 5000 files</em>
   </td>
   <td style="background-color: #f3f3f3">Direct GCS API calls
   </td>
   <td style="background-color: #f3f3f3">1,225
   </td>
  </tr>
  <tr>
   <td style="background-color: #f3f3f3"><strong>Connector Iterable-style Dataset</strong>
   </td>
   <td style="background-color: #f3f3f3"><strong>1,143</strong>
   </td>
  </tr>
</table>

*Note: Within each experiment, all training parameters such as batch size and parallelism are consistent. The team is working on publishing a detailed analysis soon.*

### Checkpointing
Checkpoint benchmarks were taken on a single GCE `n2d-standard-48` node co-located with a storage bucket in the `us-west1` region. These results were the average of 10 runs. Checkpoints were tested on [PyTorch Lightning's Transformer demo model](https://github.com/Lightning-AI/pytorch-lightning/blob/master/src/lightning/pytorch/demos/transformer.py) ranging in size from 19.8M to 6.5B parameters (~76MB to ~24GB checkpoints). Checkpoints used PyTorch Lightning's default checkpoint format where a single checkpoint file is produced.

### Checkpoint Save

| Checkpoint Type | Model Parameters | Checkpoint File Size (MB) | Avg Checkpoint Save Time | Write Throughput (MB/s) |
| --- | --- | --- | --- | --- |
| Without Connector | 19.8M  | 75.6  | 0.81    | 93.33   |
| Connector         | 19.8M  | 75.6  | 0.56    | 135.00  |
| Without Connector | 77.9 M | 298   | 2.87    | 103.98  |
| Connector         | 77.9 M | 298   | 1.03    | 289.32  |
| Without Connector | 658 M  | 2,500 | 25.61   | 97.61   |
| Connector         | 658 M  | 2,500 | 6.25    | 400.00  |
| Without Connector | 6.5 B  | 24,200| 757.10  | 31.96   |
| Connector         | 6.5 B  | 24,200| 64.50   | 375.19  |


### Checkpoint Load

| Checkpoint Type | Model Parameters | Checkpoint File Size (MB) | Avg Checkpoint Restore Time | Read Throughput (MB/s) |
| --- | --- | --- | --- | --- |
| Without Connector   | 19.8M  | 75.6  | 2.38      | 31.76   |
| Connector           | 19.8M  | 75.6  | 0.51      | 148.24  |
| Without Connector   | 77.9 M | 298   | 1.69      | 176.33  |
| Connector           | 77.9 M | 298   | 1.03      | 289.32  |
| Without Connector   | 658 M  | 2,500 | 186.57    | 13.40   |
| Connector           | 658 M  | 2,500 | 14.77     | 169.26  |
| Without Connector   | 6.5 B  | 24,200| 2,093.52  | 11.56   |
| Connector           | 6.5 B  | 24,200| 113.14    | 213.89  |

## Limitations

### Billing
To optimize listing performance, the Connector for PyTorch library utilizes a “fast listing” algorithm developed to balance the listing workload among parallelized GCS object listing processes. Therefore, the library will cause more listing API calls to be made than a regular sequential listing, which are charged as [Class A operations](https://cloud.google.com/storage/pricing).

### Composite Objects
To optimize the download performance of small files, the Connector for PyTorch library utilizes the [GCS Compose API](https://cloud.google.com/storage/docs/json_api/v1/objects/compose) to concatenate a set of smaller objects into a new and larger one in the same bucket under a folder named “dataflux-composed-objects”. The new composite objects will be removed at the end of your training loop but in rare cases that they don’t, you can run this command to clean the composed files.
``` shell
gcloud storage rm --recursive gs://<my-bucket>/dataflux-composed-objects/
```

You can turn of this behavior by setting the "disable_compose" parameter to true, or by setting the “max_composite_object_size” parameter to 0 when constructing the dataset. Example:
```python
dataset = dataflux_mapstyle_dataset.DataFluxMapStyleDataset(
  project_name=PROJECT_NAME,
  bucket_name=BUCKET_NAME,
  config=dataflux_mapstyle_dataset.Config(
    prefix=PREFIX,
    max_composite_object_size=0,
    disable_compose=True,
  ),
)
```

Note that turning off this behavior may cause the training loop to take significantly longer to complete when working with small files. However, composed download will hit QPS and throughput limits at a lower scale than downloading files directly, so you should disable this behavior when running at high multi-node scales where you are able to hit project QPS or throughput limits without composed download.


### Soft Delete
To avoid storage charges for retaining the temporary composite objects, consider disabling the [Soft Delete](https://cloud.google.com/storage/docs/soft-delete) retention duration on the bucket.

### Google Cloud Storage Class
Due to the quick creation and deletion of composite objects, we recommend that only the [Standard storage class](https://cloud.google.com/storage/docs/storage-classes) is applied to your bucket to minimize cost and maximize performance.

### Throughput and QPS Limits
Many machine learning efforts opt for a highly distributed training model leveraging tools such as PyTorch Lightning and Ray. These models are compatible with the Connector, but can often trigger the rate limits of Google Cloud Storage. This typically manifest in a 429 error, or slower than expected speeds while running distributed operations. Details on specific quotas and limits can be found [here](https://cloud.google.com/storage/quotas).

#### Egress Throughput Limits
429 errors acompanied with messages indicating `This workload is drawing too much egress bandwidth from Google Cloud Storage` or `triggered the Cloud Storage Egress Bandwidth Cap` indicate that the data throughput rate of your workload is exceeding the maximum capacity of your Google Cloud Project. To address these issues, you can take the following steps:

1. Check that other workloads executing within your project are not drawing excess bandwidth. Bandwidth usage can be viewed by following steps [here](https://cloud.google.com/storage/docs/bandwidth-usage#bandwidth-monitoring).
2. Follow [these instructions](https://cloud.google.com/storage/docs/bandwidth-usage#increase) to apply for a quota increae of up to 1 Tbps.
3. If more than 1 Tpbs is required, contact your Technical Account Manager or Google representative to file a request on your behalf. This request should specify that you wish to increase the GCS bandwidth caps on your project.
4. Adjust the `listing_retry_config` and `download_retry_config` options to tune your retry backoff and maximize performance.

    ```python
    from google.cloud.storage.retry import DEFAULT_RETRY

    dataset = dataflux_mapstyle_dataset.DataFluxMapStyleDataset(
        project_name=PROJECT_NAME,
        bucket_name=BUCKET_NAME,
        config=dataflux_mapstyle_dataset.Config(
            prefix=PREFIX,
            max_composite_object_size=0,
            list_retry_config=DEFAULT_RETRY.with_deadline(300.0).with_delay(
                initial=1.0, multiplier=1.2, maximum=45.0
            ),
            download_retry_config=DEFAULT_RETRY.with_deadline(600.0).with_delay(
                initial=1.0, multiplier=1.5, maximum=90.0
            ),
        ),
    )
    ```

#### QPS Limits
QPS limits can trigger 429 errors with a body message indicating `Too many Requests`, but more commonly manifest in slower than expected execution times. QPS bottlenecks are more common when operating on high volumes of small files. Note that bucket QPS limits will [naturally scale over time](https://cloud.google.com/storage/docs/request-rate#best-practices), so allowing a grace period for warmup can often lead to faster performance. To get more detail on the performance of a target bucket, look at the `Observability` tab when viewing your bucket from the Cloud Console.

If your workload is failing with messages similar to `TooManyRequests: 429 GET https://storage.googleapis.com/download/storage/v1/b/<MY-BUCKET>/o/dataflux-composed-objects%2Fa80727ae-7bc9-4ba3-8f9b-13ff001d6418` that contain the "dataflux-composed-objects" keyword, [disabling](#composite-objects) composed objects is the best first troubleshooting step. This can reduce QPS load brought on by the compose API when used at scale.

## Contributing
We welcome your feedback, issues, and bug fixes. If you have a major feature or change in functionality you'd like to contribute, please open a GitHub Issue for discussion prior to sending a pull request. Please see [CONTRIBUTING](docs/contributing.md) for more information on how to report bugs or submit pull requests.

We aim to provide an initial response to all incoming issues, pull requests, etc. within 24 business hours. If it has been a while and you haven't heard from us, feel free to add a new comment to the issue.

### Code of Conduct

This project has adopted the Google Open Source Code of Conduct. Please see [code-of-conduct.md](docs/code-of-conduct.md) for more information.

### License

The Connector for PyTorch library has an Apache License 2.0. Please see the [LICENSE](LICENSE) file for more information.

*PyTorch, the PyTorch logo and any related marks are trademarks of The Linux Foundation.*<|MERGE_RESOLUTION|>--- conflicted
+++ resolved
@@ -28,11 +28,7 @@
 ```
 
 ### Examples
-<<<<<<< HEAD
-Please checkout the `demo` directory for a complete set of examples, which includes a [simple starter Jupyter Notebook (hosted by Google Colab)](demo/simple-walkthrough/Getting%20Started%20with%20Dataflux%20Dataset%20for%20PyTorch%20with%20Google%20Cloud%20Storage.ipynb) and an [end-to-end image segmentation training workload walkthrough](demo/image_segmentation/README.md). Those examples will help you understand how the Accelerated Dataloader for PyTorch works and how you can integrate it into your own workload.
-=======
 Please checkout the `demo` directory for a complete set of examples, which includes a [simple starter Jupyter Notebook (hosted by Google Colab)](demo/simple-walkthrough/Getting%20Started%20with%20Dataflux%20Dataset%20for%20PyTorch%20with%20Google%20Cloud%20Storage.ipynb) and an [end-to-end image segmentation training workload walkthrough](demo/image-segmentation/README.md). Those examples will help you understand how the Connector for PyTorch works and how you can integrate it into your own workload.
->>>>>>> 05ce5af3
 
 #### Sample Examples
 Before getting started, please make sure you have installed the library and configured authentication following the instructions above.
