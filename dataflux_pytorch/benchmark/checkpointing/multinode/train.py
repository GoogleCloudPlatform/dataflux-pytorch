--- conflicted
+++ resolved
@@ -7,13 +7,9 @@
 import torch.distributed
 from lightning import Trainer
 from lightning.pytorch.callbacks import ModelCheckpoint
-<<<<<<< HEAD
-from lightning.pytorch.demos import (WikiText2)
+from lightning.pytorch.demos import WikiText2
 from lightning.pytorch.strategies import FSDPStrategy
 import torch.distributed
-=======
-from lightning.pytorch.demos import WikiText2
->>>>>>> 954d71b8
 from torch.utils.data import DataLoader
 
 from demo.lightning.checkpoint.multinode.fsspecfsdp import FSSpecFSDPStrategy
@@ -73,18 +69,14 @@
         print("Using FSSpecFSDPStrategy")
         strategy = FSSpecFSDPStrategy(path=ckpt_dir_path,
                                       model=model,
-<<<<<<< HEAD
-                                      state_dict_type="sharded")
+                                      state_dict_type="sharded",
+                                      use_orig_params=False)
     elif args.strategy == FSDP_STRATEGY:
         print("Using FSDPStrategy.")
         strategy = FSDPStrategy(state_dict_type="sharded")
     else:
         raise TypeError("Invalid strategy.")
 
-=======
-                                      state_dict_type="sharded",
-                                      use_orig_params=False)
->>>>>>> 954d71b8
     min_epochs_save = int(os.environ.get("MIN_EPOCHS_SAVE", 4))
     max_epochs_save = int(os.environ.get("MAX_EPOCHS_SAVE", 5))
     max_steps_save = int(os.environ.get("MAX_STEPS_SAVE", 3))
@@ -141,17 +133,13 @@
             print("Using FSSpecFSDPStrategy")
             strategy = FSSpecFSDPStrategy(path=new_path,
                                           model=model,
-<<<<<<< HEAD
-                                          state_dict_type="sharded")
+                                          state_dict_type="sharded",
+                                          use_orig_params=False)
         elif args.strategy == FSDP_STRATEGY:
             print("Using FSDPStrategy.")
             strategy = FSDPStrategy(state_dict_type="sharded")
         else:
             raise TypeError("Invalid strategy.")
-=======
-                                          state_dict_type="sharded",
-                                          use_orig_params=False)
->>>>>>> 954d71b8
         trainer = Trainer(
             default_root_dir=ckpt_dir_path,
             plugins=[],
