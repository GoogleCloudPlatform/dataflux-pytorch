import argparse
import os
import statistics
import time

import torch
import torch.distributed
<<<<<<< HEAD
import torch.nn
=======
>>>>>>> 31e75044
from google.cloud import storage
from lightning import Trainer
from lightning.pytorch.demos import WikiText2
from lightning.pytorch.strategies import FSDPStrategy
from torch.utils.data import DataLoader

from demo.lightning.checkpoint.multinode.strategies import (
    DatafluxFSDPStrategy, FSSpecFSDPStrategy, LoadFromBootDiskFSDP)
from demo.lightning.checkpoint.multinode.train import (DemoTransformer,
                                                       init_processes)

DF_FSDP_STRATEGY = "dataflux_fsdp"
FSSPEC_FSDP_STRATEGY = "fsspec_fsdp"
FSDP_STRATEGY = "fsdp"


def parse_args():
    parser = argparse.ArgumentParser()
    parser.add_argument("--save_only", action="store_true", default=False)
    parser.add_argument("--load_only", action="store_true", default=False)
    parser.add_argument(
        '--strategy',
        choices=[DF_FSDP_STRATEGY, FSSPEC_FSDP_STRATEGY, FSDP_STRATEGY],
        default=DF_FSDP_STRATEGY)
    parser.add_argument("--distributed_filesystem",
                        action="store_true",
                        default=False)
    return parser.parse_args()


def validate(args):
    if args.distributed_filesystem and args.strategy != FSDP_STRATEGY:
        raise ValueError(
            "Strategy must be set to fsdp when using a distributed filesystem like GCSFuse or Filestore"
        )
    if args.save_only and args.load_only:
        raise ValueError("Either save_only or load_only can be set.")
    if args.save_only and args.strategy != FSDP_STRATEGY:
        raise ValueError(
            "strategy must be set to fsdp if benchmarking only checkpoint saves."
        )
    if args.load_only and args.strategy != FSDP_STRATEGY:
        raise ValueError(
            "strategy must be set to fsdp if benchmarking only checkpoint loads."
        )


def get_strategy(args, project, model, ckpt_dir_path):
    strategy = None
    policy = {
        torch.nn.TransformerEncoderLayer, torch.nn.TransformerDecoderLayer
    }
    if args.strategy == DF_FSDP_STRATEGY:
        print("Using DatafluxFSDPStrategy")
        strategy = DatafluxFSDPStrategy(
            path=ckpt_dir_path,
            project_name=project,
            storage_client=None,
            model=model,
            state_dict_type="sharded",
            use_orig_params=False,
            auto_wrap_policy=policy,
        )
    elif args.strategy == FSSPEC_FSDP_STRATEGY:
        print("Using FSSpecFSDPStrategy")
        strategy = FSSpecFSDPStrategy(
            path=ckpt_dir_path,
            model=model,
            state_dict_type="sharded",
            use_orig_params=False,
            auto_wrap_policy=policy,
        )
    elif args.strategy == FSDP_STRATEGY and args.load_only:
        print("Using CustomFSDPStrategy.")
        strategy = LoadFromBootDiskFSDP(
            ckpt_path=ckpt_dir_path,
            project_name=project,
            state_dict_type="sharded",
            use_orig_params=False,
            auto_wrap_policy=policy,
        )
    elif (args.strategy == FSDP_STRATEGY
          and args.save_only) or args.distributed_filesystem:
        print("Using FSDPStrategy.")
        strategy = FSDPStrategy(
            state_dict_type="sharded",
            use_orig_params=False,
            auto_wrap_policy=policy,
        )
    else:
        raise ValueError("Invalid strategy.")
    return strategy


def copy_bucket_to_local(bucket_name, local_dir):
    storage_client = storage.Client()
    bucket = storage_client.bucket(bucket_name)

    blobs = bucket.list_blobs()

    for blob in blobs:
        local_path = os.path.join(local_dir, blob.name)
        os.makedirs(os.path.dirname(local_path), exist_ok=True)
        blob.download_to_filename(local_path)


def print_times(args, avg_save_time, avg_load_time):
    avg_save_time_str = str(avg_save_time) + " seconds"
    avg_load_time_str = str(avg_load_time) + " seconds"
    if args.save_only:
        avg_load_time_str = "skipped"
    elif args.load_only:
        avg_save_time_str = "skipped"

    print("##################################")
    print("Average time to save one checkpoint: " + avg_save_time_str)
    print("Average time to load one checkpoint: " + avg_load_time_str)
    print("##################################")


def main(ckpt_dir_path: str, ckpt_restore_path: str = ""):
    args = parse_args()
    validate(args)

    if os.environ.get("COORDINATOR_ADDRESS"):
        init_processes()
    torch.cuda.empty_cache()
    dataset = WikiText2()
    dataloader = DataLoader(dataset, num_workers=1)

    model = DemoTransformer(vocab_size=dataset.vocab_size,
                            nlayers=int(os.environ.get("NUM_LAYERS", 10)))
    strategy = get_strategy(args, os.getenv("PROJECT"), model, ckpt_dir_path)
    num_save_calls = int(os.environ.get("NUM_SAVE_CALLS", 3))
    num_nodes = int(os.environ.get("NUM_NODES", 1))

    trainer = Trainer(
        enable_checkpointing=False,
        logger=False,
        default_root_dir=ckpt_dir_path,
        plugins=[],
        min_epochs=1,
        max_epochs=1,
        max_steps=1,
        accelerator="gpu",
        strategy=strategy,
        devices=os.environ.get("NUM_DEVICES", 'auto'),
        num_nodes=num_nodes,
    )
    trainer.fit(model, dataloader)
    print(f"Saving checkpoint to {ckpt_dir_path} {num_save_calls} times.")
    save_checkpoint_times = []
    for i in range(num_save_calls):
        start = time.time()
        trainer.save_checkpoint(
            os.path.join(ckpt_dir_path, f'checkpoints/ckpt_{i}.ckpt/'))
        end = time.time()
        if torch.distributed.get_rank() == 0:
            print(
                f"Saved checkpoint to {ckpt_dir_path} in {end - start} seconds."
            )
        save_checkpoint_times.append(end - start)
    if torch.distributed.get_rank() == 0:
        print(f"Saved checkpoint to {ckpt_dir_path} {num_save_calls} times.")
    num_load_calls = int(os.environ.get("NUM_LOAD_CALLS", 3))
    load_checkpoint_times = []
    if args.save_only:
        print("Skipping loads because you set --save_only")
        num_load_calls = 0
        load_checkpoint_times = [0]
    elif args.load_only:
        print(f"Copying contents of {ckpt_dir_path} to {ckpt_restore_path}")
        copy_bucket_to_local(ckpt_dir_path.removeprefix("gs://"),
                             os.path.dirname(ckpt_restore_path))
        save_checkpoint_times = [0]
    for i in range(num_load_calls):
        del trainer, strategy, model
        model = DemoTransformer(vocab_size=dataset.vocab_size,
                                nlayers=int(os.environ.get("NUM_LAYERS", 10)))
        new_ckpt_dir_path = os.path.join(ckpt_restore_path, f'ckpt_{i}.ckpt/')
        strategy = get_strategy(args, os.getenv("PROJECT"), model,
                                new_ckpt_dir_path)
        trainer = Trainer(
            enable_checkpointing=False,
            logger=False,
            default_root_dir=ckpt_dir_path,
            plugins=[],
            min_epochs=1,
            max_epochs=1,
            max_steps=1,
            accelerator="gpu",
            strategy=strategy,
            devices=os.environ.get("NUM_DEVICES", 'auto'),
            num_nodes=num_nodes,
        )
        trainer.fit(model, dataloader)
        start = time.time()
        trainer.strategy.load_checkpoint(new_ckpt_dir_path)
        end = time.time()

        if torch.distributed.get_rank() == 0:
            print(
                f"Loaded checkpoint from {new_ckpt_dir_path} in {end - start} seconds"
            )
        load_checkpoint_times.append(end - start)

    if torch.distributed.get_rank() == 0:
        avg_load_time = statistics.mean(load_checkpoint_times)
        avg_save_time = statistics.mean(save_checkpoint_times)
        print_times(args, avg_save_time, avg_load_time)
        if not args.load_only:
            print(f"All save times: {save_checkpoint_times}")
        if not args.save_only:
            print(f"All load times: {load_checkpoint_times}")


if __name__ == "__main__":
    start = time.time()
    main(
        os.getenv("CKPT_DIR_PATH"),
        os.getenv("CKPT_RESTORE_PATH"),
    )
    end = time.time()
    print(f"Benchmark took {end - start} seconds.")<|MERGE_RESOLUTION|>--- conflicted
+++ resolved
@@ -5,10 +5,7 @@
 
 import torch
 import torch.distributed
-<<<<<<< HEAD
 import torch.nn
-=======
->>>>>>> 31e75044
 from google.cloud import storage
 from lightning import Trainer
 from lightning.pytorch.demos import WikiText2
