--- conflicted
+++ resolved
@@ -40,8 +40,6 @@
         dataset = WikiText2()
         return DataLoader(dataset)
 
-
-<<<<<<< HEAD
 def main(project: str, bucket: str, ckpt_dir_path: str, save_only_latest: bool, dataflux_ckpt: bool, layers: int = 100, steps: int = 5):
     """Checkpoints a PyTorch Ligthning demo model to GCS using gcsfs or DatafluxLightningCheckpoint.
 
@@ -80,52 +78,7 @@
     """
     if steps < 1:
         raise ValueError("Steps need to greater than 0.")
-=======
-"""Checkpoints a PyTorch Ligthning demo model to GCS using gcsfs or DatafluxLightningCheckpoint.
 
-This function utilizes PyTorch Lightning to checkpoint the WikiText2 dataset. It
-takes in information regarding the gcs location to save the checkpoints, the type of
-checkpoint, and other configuration variables. Default this function runs on
-gcsfs to write PyTorch Ligthtning checkpoints, TorchCheckpointIO. If dataflux_ckpt
-is enabled the Trainer will be passed a DatafluxLightningCheckpoint, which is an
-implementation of the CheckpointIO interface, as a plugin.
-
-Typical usage example:
-
-  Run DatafluxLightningCheckpoint over 10 steps:
-
-  project = 'test-project'
-  bucket = 'test-bucket'
-  ckpt_dir_path = 'gs://path/to/dir/'
-  save_only_latest = False
-  dataflux_ckpt = True
-  layers = 1000
-  steps = 10
-
-  main(project=project, bucket=bucket, save_only_latest=save_onlylatest,
-  dataflux_ckpt=dataflux_ckpt, layers=layers, steps=steps)
-
-  Run gcsfs over 10 steps:
-
-  ckpt_dir_path = 'gs://path/to/dir/'
-  save_only_latest = False
-  dataflux_ckpt = False
-  layers = 1000
-  steps = 10
-
-  main(project=project, bucket=bucket, save_only_latest=save_onlylatest,
-  dataflux_ckpt=dataflux_ckpt, layers=layers, steps=steps)
-"""
-
-
-def main(project: str,
-         bucket: str,
-         ckpt_dir_path: str,
-         save_only_latest: bool,
-         dataflux_ckpt: bool,
-         layers: int = 100,
-         steps: int = 5):
->>>>>>> 2d2e7f3f
     dataset = WikiText2()
     dataloader = DataLoader(dataset, num_workers=1)
     model = LightningTransformer(vocab_size=dataset.vocab_size, nlayers=layers)
@@ -152,23 +105,12 @@
         accelerator="cpu",
     )
     trainer.fit(model, dataloader)
-<<<<<<< HEAD
-=======
-    end = time.time()
-    print(f"Time to train over {steps} steps: " + str(end - start) +
-          " seconds")
->>>>>>> 2d2e7f3f
 
     start = time.time()
     for i in range(steps):
         trainer.save_checkpoint(os.path.join(ckpt_dir_path,f'ckpt_{i}.ckpt'))
     end = time.time()
-<<<<<<< HEAD
     print("Average time to save one checkpoint: " + str((end-start)/steps) + " seconds")
-=======
-    print("Time to save one checkpoint: " + str(end - start) + " seconds")
-
->>>>>>> 2d2e7f3f
 
 if __name__ == "__main__":
 
