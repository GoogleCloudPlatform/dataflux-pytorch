"""
 Copyright 2024 Google LLC

 Licensed under the Apache License, Version 2.0 (the "License");
 you may not use this file except in compliance with the License.
 You may obtain a copy of the License at

      https://www.apache.org/licenses/LICENSE-2.0

 Unless required by applicable law or agreed to in writing, software
 distributed under the License is distributed on an "AS IS" BASIS,
 WITHOUT WARRANTIES OR CONDITIONS OF ANY KIND, either express or implied.
 See the License for the specific language governing permissions and
 limitations under the License.
 """

import logging
<<<<<<< HEAD

from torch.utils import data
from google.cloud import storage
from google.api_core.client_info import ClientInfo
from google.cloud.storage.retry import DEFAULT_RETRY
=======
import math
import os
>>>>>>> 2d2e7f3f

import dataflux_core
from google.api_core.client_info import ClientInfo
from google.cloud import storage
from torch.utils import data

MODIFIED_RETRY = DEFAULT_RETRY.with_deadline(300.0).with_delay(
    initial=1.0, multiplier=1.2, maximum=45.0
)


class Config:
    """Customizable configuration to the DataFluxIterableDataset.

    Attributes:
        sort_listing_results: A boolean flag indicating if data listing results
            will be alphabetically sorted. Default to False.

        max_composite_object_size: An integer indicating a cap for the maximum
            size of the composite object in bytes. Default to 100000000 = 100 MiB.

        num_processes: The number of processes to be used in the Dataflux algorithms.
            Default to the number of CPUs from the running environment.

        prefix: The prefix that is used to list the objects in the bucket with.
            The default is None which means it will list all the objects in the bucket.

        max_listing_retries: An integer indicating the maximum number of retries
        to attempt in case of any Python multiprocessing errors during
        GCS objects listing. Default to 3.

        disable_compose: A boolean flag indicating if compose download should be active.
        Compose should be disabled for highly scaled implementations.

        list_retry_config: A google API retry for dataflux fast list operations. This allows
        for retry backoff configuration.

        download_retry_config: A google API retry for dataflux donwload operations. This allows
        for retry backoff configuration.
    """

    def __init__(
        self,
        sort_listing_results: bool = False,
        max_composite_object_size: int = 100000000,
        num_processes: int = os.cpu_count(),
        prefix: str = None,
        max_listing_retries: int = 3,
        disable_compose: bool = False,
        list_retry_config: "google.api_core.retry.retry_unary.Retry" = MODIFIED_RETRY,
        download_retry_config: "google.api_core.retry.retry_unary.Retry" = MODIFIED_RETRY,
    ):
        self.sort_listing_results = sort_listing_results
        self.max_composite_object_size = max_composite_object_size
        self.num_processes = num_processes
        self.prefix = prefix
        self.max_listing_retries = max_listing_retries
        if disable_compose:
            self.max_composite_object_size = 0
        self.list_retry_config = list_retry_config
        self.download_retry_config = download_retry_config


class DataFluxIterableDataset(data.IterableDataset):

    def __init__(
        self,
        project_name,
        bucket_name,
        config=Config(),
        data_format_fn=lambda data: data,
        storage_client=None,
    ):
        """Initializes the DataFluxIterableDataset.

        The initialization sets up the needed configuration and runs data
        listing using the Dataflux algorithm.

        Args:
            project_name: The name of the GCP project.
            bucket_name: The name of the GCS bucket that holds the objects to compose.
                The Dataflux download algorithm uploads the the composed object to this bucket too.
            destination_blob_name: The name of the composite object to be created.
            config: A dataflux_iterable_dataset.Config object that includes configuration
                customizations. If not specified, a default config with default parameters is created.
            data_format_fn: A function that formats the downloaded bytes to the desired format.
                If not specified, the default formatting function leaves the data as-is.
            storage_client: The google.cloud.storage.Client object initiated with sufficient permission
                to access the project and the bucket. If not specified, it will be created
                during initialization.
        """
        super().__init__()
        self.storage_client = storage_client
        if not storage_client:
            self.storage_client = storage.Client(project=project_name, )
        dataflux_core.user_agent.add_dataflux_user_agent(self.storage_client)
        self.project_name = project_name
        self.bucket_name = bucket_name
        self.data_format_fn = data_format_fn
        self.config = config
        self.dataflux_download_optimization_params = (
            dataflux_core.download.DataFluxDownloadOptimizationParams(
                max_composite_object_size=self.config.max_composite_object_size
            ))

        self.objects = self._list_GCS_blobs_with_retry()

    def __iter__(self):
        worker_info = data.get_worker_info()
        if worker_info is None:
            # Single-process data loading.
<<<<<<< HEAD
            yield from (
                self.data_format_fn(bytes_content)
                for bytes_content in dataflux_core.download.dataflux_download_lazy(
                    project_name=self.project_name,
                    bucket_name=self.bucket_name,
                    objects=self.objects,
                    storage_client=self.storage_client,
                    dataflux_download_optimization_params=self.dataflux_download_optimization_params,
                    retry_config=self.config.download_retry_config,
                )
            )
=======
            yield from (self.data_format_fn(bytes_content) for bytes_content in
                        dataflux_core.download.dataflux_download_lazy(
                            project_name=self.project_name,
                            bucket_name=self.bucket_name,
                            objects=self.objects,
                            storage_client=self.storage_client,
                            dataflux_download_optimization_params=self.
                            dataflux_download_optimization_params,
                        ))
>>>>>>> 2d2e7f3f
        else:
            # Multi-process data loading. Split the workload among workers.
            # Ref: https://pytorch.org/docs/stable/data.html#torch.utils.data.IterableDataset.
            per_worker = int(
                math.ceil(len(self.objects) / float(worker_info.num_workers)))
            worker_id = worker_info.id
            start = worker_id * per_worker
            end = min(start + per_worker, len(self.objects))
<<<<<<< HEAD
            yield from (
                self.data_format_fn(bytes_content)
                for bytes_content in dataflux_core.download.dataflux_download_lazy(
                    project_name=self.project_name,
                    bucket_name=self.bucket_name,
                    objects=self.objects[start:end],
                    storage_client=self.storage_client,
                    dataflux_download_optimization_params=self.dataflux_download_optimization_params,
                    retry_config=self.config.download_retry_config,
                )
            )
=======
            yield from (self.data_format_fn(bytes_content) for bytes_content in
                        dataflux_core.download.dataflux_download_lazy(
                            project_name=self.project_name,
                            bucket_name=self.bucket_name,
                            objects=self.objects[start:end],
                            storage_client=self.storage_client,
                            dataflux_download_optimization_params=self.
                            dataflux_download_optimization_params,
                        ))
>>>>>>> 2d2e7f3f

    def _list_GCS_blobs_with_retry(self):
        """Retries Dataflux Listing upon exceptions, up to the retries defined in self.config."""
        error = None
        listed_objects = []
        for _ in range(self.config.max_listing_retries):
            try:
                lister = dataflux_core.fast_list.ListingController(
                    max_parallelism=self.config.num_processes,
                    project=self.project_name,
                    bucket=self.bucket_name,
                    sort_results=self.config.sort_listing_results,
                    prefix=self.config.prefix,
<<<<<<< HEAD
                    retry_config=self.config.download_retry_config,
                ).run()
=======
                )
                lister.client = self.storage_client
                listed_objects = lister.run()
>>>>>>> 2d2e7f3f
            except Exception as e:
                logging.error(
                    f"exception {str(e)} caught running Dataflux fast listing."
                )
                error = e
                continue

            # No exception -- we can immediately return the listed objects.
            else:
                return listed_objects

        # Did not break the for loop, therefore all attempts
        # raised an exception.
        else:
            raise error<|MERGE_RESOLUTION|>--- conflicted
+++ resolved
@@ -15,19 +15,12 @@
  """
 
 import logging
-<<<<<<< HEAD
-
-from torch.utils import data
-from google.cloud import storage
-from google.api_core.client_info import ClientInfo
-from google.cloud.storage.retry import DEFAULT_RETRY
-=======
 import math
 import os
->>>>>>> 2d2e7f3f
 
 import dataflux_core
 from google.api_core.client_info import ClientInfo
+from google.cloud.storage.retry import DEFAULT_RETRY
 from google.cloud import storage
 from torch.utils import data
 
@@ -136,7 +129,6 @@
         worker_info = data.get_worker_info()
         if worker_info is None:
             # Single-process data loading.
-<<<<<<< HEAD
             yield from (
                 self.data_format_fn(bytes_content)
                 for bytes_content in dataflux_core.download.dataflux_download_lazy(
@@ -148,17 +140,6 @@
                     retry_config=self.config.download_retry_config,
                 )
             )
-=======
-            yield from (self.data_format_fn(bytes_content) for bytes_content in
-                        dataflux_core.download.dataflux_download_lazy(
-                            project_name=self.project_name,
-                            bucket_name=self.bucket_name,
-                            objects=self.objects,
-                            storage_client=self.storage_client,
-                            dataflux_download_optimization_params=self.
-                            dataflux_download_optimization_params,
-                        ))
->>>>>>> 2d2e7f3f
         else:
             # Multi-process data loading. Split the workload among workers.
             # Ref: https://pytorch.org/docs/stable/data.html#torch.utils.data.IterableDataset.
@@ -167,7 +148,6 @@
             worker_id = worker_info.id
             start = worker_id * per_worker
             end = min(start + per_worker, len(self.objects))
-<<<<<<< HEAD
             yield from (
                 self.data_format_fn(bytes_content)
                 for bytes_content in dataflux_core.download.dataflux_download_lazy(
@@ -179,17 +159,6 @@
                     retry_config=self.config.download_retry_config,
                 )
             )
-=======
-            yield from (self.data_format_fn(bytes_content) for bytes_content in
-                        dataflux_core.download.dataflux_download_lazy(
-                            project_name=self.project_name,
-                            bucket_name=self.bucket_name,
-                            objects=self.objects[start:end],
-                            storage_client=self.storage_client,
-                            dataflux_download_optimization_params=self.
-                            dataflux_download_optimization_params,
-                        ))
->>>>>>> 2d2e7f3f
 
     def _list_GCS_blobs_with_retry(self):
         """Retries Dataflux Listing upon exceptions, up to the retries defined in self.config."""
@@ -203,14 +172,10 @@
                     bucket=self.bucket_name,
                     sort_results=self.config.sort_listing_results,
                     prefix=self.config.prefix,
-<<<<<<< HEAD
                     retry_config=self.config.download_retry_config,
-                ).run()
-=======
                 )
                 lister.client = self.storage_client
                 listed_objects = lister.run()
->>>>>>> 2d2e7f3f
             except Exception as e:
                 logging.error(
                     f"exception {str(e)} caught running Dataflux fast listing."
