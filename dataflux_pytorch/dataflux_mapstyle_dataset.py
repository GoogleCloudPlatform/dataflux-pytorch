--- conflicted
+++ resolved
@@ -15,19 +15,13 @@
  """
 
 import logging
-<<<<<<< HEAD
+import os
 
-from torch.utils import data
-from google.cloud import storage
-from google.cloud.storage.retry import DEFAULT_RETRY
-from google.api_core.client_info import ClientInfo
-=======
-import os
->>>>>>> 2d2e7f3f
 
 import dataflux_core
 from google.api_core.client_info import ClientInfo
 from google.cloud import storage
+from google.cloud.storage.retry import DEFAULT_RETRY
 from torch.utils import data
 
 MODIFIED_RETRY = DEFAULT_RETRY.with_deadline(300.0).with_delay(
@@ -145,13 +139,9 @@
                 storage_client=self.storage_client,
                 bucket_name=self.bucket_name,
                 object_name=self.objects[idx][0],
-<<<<<<< HEAD
                 retry_config=self.config.download_retry_config,
             )
         )
-=======
-            ))
->>>>>>> 2d2e7f3f
 
     def __getitems__(self, indices):
         return [
@@ -180,14 +170,11 @@
                     bucket=self.bucket_name,
                     sort_results=self.config.sort_listing_results,
                     prefix=self.config.prefix,
-<<<<<<< HEAD
                     retry_config=self.config.list_retry_config,
-                ).run()
-=======
                 )
                 lister.client = self.storage_client
                 listed_objects = lister.run()
->>>>>>> 2d2e7f3f
+
             except Exception as e:
                 logging.error(
                     f"exception {str(e)} caught running Dataflux fast listing."
