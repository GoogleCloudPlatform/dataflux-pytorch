--- conflicted
+++ resolved
@@ -1,10 +1,10 @@
+from pathlib import Path
 from typing import Any, Dict, Optional, Union
 
 import torch
 from dataflux_core import user_agent
 from google.cloud import storage
 from lightning.pytorch.plugins.io import CheckpointIO
-from pathlib import Path
 
 
 class DatafluxLightningCheckpoint(CheckpointIO):
@@ -24,27 +24,13 @@
         user_agent.add_dataflux_user_agent(self.storage_client)
         self.bucket = self.storage_client.bucket(self.bucket_name)
 
-<<<<<<< HEAD
-    def _parse_gcs_path(self, path: str) -> str:
-        path = str(path)
-        sep = "//"
-        if not path or not (path.startswith("gcs://")
-                            or path.startswith("gs://")
-                            or path.startswith("gs:/")):
-            raise ValueError(
-                f"Path needs to begin with gcs:// or gs://, got {path}")
-        if not path.startswith("gs://") and path.startswith("gs:/"):
-            sep = "/"
-        path = path.split(sep, maxsplit=1)
-        if not path or len(path) < 2:
-=======
     def _process_input_path(self, path: Union[str, Path]) -> str:
         if isinstance(path, str):
             return path
         elif isinstance(path, Path):
             # When casting from Path object to string, it considers cloud URLs as Network URLs and gets rid of //
             scheme, rest = str(path).split(":/")
-            return str(scheme)+"://"+str(rest)
+            return str(scheme) + "://" + str(rest)
         else:
             raise TypeError(
                 "path argument must be of type string or pathlib.Path object")
@@ -58,7 +44,6 @@
             raise ValueError("Path needs to begin with gcs:// or gs://")
         input_path = input_path.split("//", maxsplit=1)
         if not input_path or len(input_path) < 2:
->>>>>>> 4e8a3edd
             raise ValueError("Bucket name must be non-empty")
         split = input_path[1].split("/", maxsplit=1)
         if len(split) == 1:
