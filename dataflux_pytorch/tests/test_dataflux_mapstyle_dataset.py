--- conflicted
+++ resolved
@@ -233,12 +233,7 @@
             bytes("contentBB", "utf-8"),
         ]
         mock_dataflux_core.download.dataflux_download_threaded.return_value = (
-<<<<<<< HEAD
-            dataflux_download_return_val
-        )
-=======
             dataflux_download_return_val)
->>>>>>> 2d2e7f3f
 
         def data_format_fn(content):
             return len(content)
