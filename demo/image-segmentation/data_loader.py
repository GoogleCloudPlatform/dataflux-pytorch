--- conflicted
+++ resolved
@@ -19,13 +19,12 @@
 
 import numpy as np
 import torch
-<<<<<<< HEAD
+
 from torch.utils.data import Dataset, DataLoader
 from torch.utils.data.dataloader import default_collate
-=======
+
 from pytorch_loader import DatafluxPytTrain
-from torch.utils.data import DataLoader, Dataset
->>>>>>> 9b877d5a
+
 from torch.utils.data.distributed import DistributedSampler
 
 from dataflux_pytorch import dataflux_mapstyle_dataset
@@ -94,13 +93,8 @@
                 device=device,
                 requires_grad=False,
             )
-<<<<<<< HEAD
             self.y = torch.unsqueeze(
                 self.y, dim=1 if layout == "NCDHW" else -1)
-=======
-            self.y = torch.unsqueeze(self.y,
-                                     dim=1 if layout == "NCDHW" else -1)
->>>>>>> 9b877d5a
         else:
             y_shape = ((channels_out, ) +
                        shape if layout == "NCDHW" else shape +
