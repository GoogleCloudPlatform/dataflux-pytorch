import os
import time
from pathlib import Path
from typing import Generator

import gcsfs
import torch
import torch.distributed as dist
from dataflux_core import user_agent
from google.cloud import storage
from lightning.pytorch.strategies import FSDPStrategy
from lightning.pytorch.strategies.fsdp import _METADATA_FILENAME
from lightning.pytorch.trainer.states import TrainerFn
from torch.distributed.checkpoint import _fsspec_filesystem as FF
from torch.distributed.checkpoint import async_save, load, save
from torch.distributed.fsdp import FullyShardedDataParallel as FSDP
from torch.nn import Module

from dataflux_pytorch.lightning import DatafluxLightningCheckpoint
from dataflux_pytorch.lightning.gcs_filesystem import (GCSDistributedReader,
                                                       GCSDistributedWriter)

<<<<<<< HEAD

def checkpoint_helper(checkpoint):
    """Flatten the model and optimizer states into a new dict.
=======
>>>>>>> e095a739

    Args:
        checkpoint (dict): dict containing model and trainer state.

    Returns:
        converted_state (dict): Checkpoint state containing just the model and flattened optimizer states.

        checkpoint (dict): Remaining metadata from the checkpoint.
    """
    converted_state = {"model": checkpoint.pop("state_dict")}
    converted_state.update({
        f"optimizer_{idx}": optim_state
        for idx, optim_state in enumerate(
            checkpoint.pop("optimizer_states", []))
    })
    return converted_state, checkpoint


class DatafluxFSDPStrategy(FSDPStrategy):

<<<<<<< HEAD
    def __init__(self,
                 path,
                 project_name,
                 storage_client,
                 model,
                 use_async=False,
                 **kwargs):
=======
    def __init__(self, project_name, storage_client, **kwargs):
>>>>>>> e095a739
        super().__init__(**kwargs)
        self.checkpoint_io = DatafluxLightningCheckpoint(
            project_name, storage_client)
        self.storage_client = storage.Client(project=project_name)
        user_agent.add_dataflux_user_agent(self.storage_client)

        # Attributes used for async behavior.
        self.use_async = use_async
        self.checkpoint_group = None
        self._checkpoint_future = None

        if self.use_async:
            default_ranks = list(range(dist.get_world_size()))
            self.checkpoint_group = dist.new_group(
                default_ranks, backend=self.process_group_backend)

    def save_checkpoint(self,
                        checkpoint,
                        filepath,
                        storage_options=None) -> None:
        if storage_options is not None:
            raise TypeError(
                "`FSDPStrategy.save_checkpoint(..., storage_options=...)` is\
                not supported because`FSDPStrategy` does not use the \
                    `CheckpointIO`.")

        converted_state, metadata = checkpoint_helper(checkpoint)
        path = Path(self.broadcast(filepath))
<<<<<<< HEAD
        start_time = time.time()
        if self.use_async:
            self._async_save(converted_state, path)
        else:
            self._save(converted_state, path)
        duration_ms = (time.time() - start_time) / 1000
        strategy = "async_save" if self.use_async else "save"
        print(f"Checkpoint rank #{self.global_rank} {strategy} "
              f"duration: {duration_ms:.4f} ms.")

        if self.global_rank == 0:
            self.checkpoint_io.save_checkpoint(metadata,
                                               path / _METADATA_FILENAME)

    def _save(self, converted_state, path):
        save(converted_state, checkpoint_id=path, storage_writer=self.writer)

    def _async_save(self, converted_state, path):
        self._resolve_future()
        path = Path(self.broadcast(path))
        self._checkpoint_future = async_save(
            converted_state,
            checkpoint_id=path,
            storage_writer=self.writer,
            process_group=self.checkpoint_group)

    def _resolve_future(self):
        """Resolve previous async future if one exists.

        If a previous future exists, wait for checkpointing to finish,
        avoiding queuing more then one checkpoint request at a time.
        """
        if self._checkpoint_future is not None:
            self._checkpoint_future.result()
=======
        writer = GCSDistributedWriter(path, self.storage_client.project,
                                      self.storage_client)
        save_checkpoint_helper(self.global_rank, checkpoint, path,
                               self.checkpoint_io, writer)
>>>>>>> e095a739

    def get_sharded_state_dict_context(
            self, module: Module) -> Generator[None, None, None]:

        from torch.distributed.fsdp.api import (ShardedOptimStateDictConfig,
                                                ShardedStateDictConfig,
                                                StateDictType)

        state_dict_config = ShardedStateDictConfig(offload_to_cpu=True)
        optim_state_dict_config = ShardedOptimStateDictConfig(
            offload_to_cpu=True)
        state_dict_type_context = FSDP.state_dict_type(
            module=module,
            state_dict_type=StateDictType.SHARDED_STATE_DICT,
            state_dict_config=state_dict_config,
            optim_state_dict_config=optim_state_dict_config,
        )
        return state_dict_type_context  # type: ignore[return-value]

    def load_checkpoint(self, checkpoint_path):
        # broadcast the path from rank 0 to ensure all the states are loaded \
        # from a common path.
        path = Path(self.broadcast(checkpoint_path))

        assert self.model is not None
        assert self.lightning_module is not None

        from torch.distributed.checkpoint.optimizer import \
            load_sharded_optimizer_state_dict

        state_dict_ctx = self.get_sharded_state_dict_context(self.model)

        reader = GCSDistributedReader(path, self.storage_client.project,
                                      self.storage_client)

        with state_dict_ctx:
            module_state = {"model": self.model.state_dict()}
            load(module_state, reader)
            self.model.load_state_dict(
                module_state["model"],
                strict=self.lightning_module.strict_loading)

            if self.lightning_module.trainer.state.fn == TrainerFn.FITTING and self.optimizers:

                for idx, optim in enumerate(self.optimizers):
                    optim_key = f"optimizer_{idx}"
                    optim_state = load_sharded_optimizer_state_dict(
                        model_state_dict=module_state["model"],
                        optimizer_key=optim_key,
                        storage_reader=reader,
                    )
                    flattened_osd = FSDP.optim_state_dict_to_load(
                        optim_state_dict=optim_state[optim_key],
                        model=self.model,
                        optim=optim,
                    )
                    optim.load_state_dict(flattened_osd)

        # Load metadata (anything not a module or optimizer)
        new_path = path / _METADATA_FILENAME
        metadata = None
        with reader.fs.create_stream(path=new_path,
                                     mode='rb') as metadata_file:
            metadata = torch.load(metadata_file)
        return metadata

    def teardown(self):
        # Ensure any async operation completes before shutting down.
        self._resolve_future()
        super().teardown()


class FSSpecFSDPStrategy(FSDPStrategy):

    def __init__(self, **kwargs):
        super().__init__(**kwargs)
        self.bucket = gcsfs.GCSFileSystem()

    def save_checkpoint(self,
                        checkpoint,
                        filepath,
                        storage_options=None) -> None:
        if storage_options is not None:
            raise TypeError(
                "`FSDPStrategy.save_checkpoint(..., storage_options=...)` is not supported because"
                " `FSDPStrategy` does not use the `CheckpointIO`.")

        # broadcast the path from rank 0 to ensure all the states are loaded from a common path
        self.broadcast(filepath)
        writer = FF.FsspecWriter(filepath, sync_files=False)

<<<<<<< HEAD
        converted_state, _ = checkpoint_helper(checkpoint)
        save(converted_state,
             checkpoint_id=filepath,
             storage_writer=self.writer)
=======
        converted_state = {"model": checkpoint.pop("state_dict")}
        converted_state.update({
            f"optimizer_{idx}": optim_state
            for idx, optim_state in enumerate(
                checkpoint.pop("optimizer_states", []))
        })
        save(converted_state, checkpoint_id=filepath, storage_writer=writer)
>>>>>>> e095a739

        with self.bucket.open(os.path.join(filepath, _METADATA_FILENAME),
                              'wb') as f:
            torch.save(checkpoint, f)

    def get_sharded_state_dict_context(
            self, module: Module) -> Generator[None, None, None]:

        from torch.distributed.fsdp.api import (ShardedOptimStateDictConfig,
                                                ShardedStateDictConfig,
                                                StateDictType)

        state_dict_config = ShardedStateDictConfig(offload_to_cpu=True)
        optim_state_dict_config = ShardedOptimStateDictConfig(
            offload_to_cpu=True)
        state_dict_type_context = FSDP.state_dict_type(
            module=module,
            state_dict_type=StateDictType.SHARDED_STATE_DICT,
            state_dict_config=state_dict_config,
            optim_state_dict_config=optim_state_dict_config,
        )
        return state_dict_type_context  # type: ignore[return-value]

    def load_checkpoint(self, checkpoint_path):
        # broadcast the path from rank 0 to ensure all the states are loaded from a common path
        self.broadcast(checkpoint_path)

        assert self.model is not None
        assert self.lightning_module is not None

        from torch.distributed.checkpoint.optimizer import \
            load_sharded_optimizer_state_dict

        state_dict_ctx = self.get_sharded_state_dict_context(self.model)

        reader = FF.FsspecReader(checkpoint_path)

        with state_dict_ctx:
            module_state = {"model": self.model.state_dict()}
            load(module_state, reader)
            self.model.load_state_dict(
                module_state["model"],
                strict=self.lightning_module.strict_loading)

            if self.lightning_module.trainer.state.fn == TrainerFn.FITTING and self.optimizers:

                for idx, optim in enumerate(self.optimizers):
                    optim_key = f"optimizer_{idx}"
                    optim_state = load_sharded_optimizer_state_dict(
                        model_state_dict=module_state["model"],
                        optimizer_key=optim_key,
                        storage_reader=reader,
                    )
                    flattened_osd = FSDP.optim_state_dict_to_load(
                        optim_state_dict=optim_state[optim_key],
                        model=self.model,
                        optim=optim,
                    )
                    optim.load_state_dict(flattened_osd)

        # Load metadata (anything not a module or optimizer)
        new_path = os.path.join(checkpoint_path, _METADATA_FILENAME)
        metadata = None
        with reader.fs.create_stream(path=new_path,
                                     mode='rb') as metadata_file:
            metadata = torch.load(metadata_file)
        return metadata


class LoadFromBootDiskFSDP(FSDPStrategy):
    """Customized FSDP strategy intended to be used when benchmarking
    checkpoint loads from a directory on a node's boot disk.

    In fully sharded distributed training, each node writes its own shard of
    the chekpoint file to a directory that is accessible to all other nodes in
    the training cluster, usually a GCS bucket or a persistent volume mounted
    by all nodes. Since one node's boot disk cannot be accessed by another
    node, it is not possible to create a directory on a arbitrarily chosen
    node's boot disk and have all the node's write their shards to this
    direcotry.

    To make it possible to benchmark checkpoint loads from boot disk, this
    class's save_checkopint utilizes Dataflux to get all the nodes to write
    their checkopint shards to a GCS bucket. Every node, before attempting to
    load the checkpoints, makes a copy of this bucket on their boot disk.

    """

    def __init__(self, project_name, **kwargs):
        super().__init__(**kwargs)
        self.project_name = project_name
        self.checkpoint_io = DatafluxLightningCheckpoint(project_name)

    def save_checkpoint(self,
                        checkpoint,
                        filepath,
                        storage_options=None) -> None:
        if storage_options is not None:
            raise TypeError(
                "`FSDPStrategy.save_checkpoint(..., storage_options=...)` is\
                not supported because`FSDPStrategy` does not use the \
                    `CheckpointIO`.")

        converted_state, metadata = checkpoint_helper(checkpoint)
        path = Path(self.broadcast(filepath))
<<<<<<< HEAD
        save(converted_state, checkpoint_id=path, storage_writer=self.writer)

        if self.global_rank == 0:
            self.checkpoint_io.save_checkpoint(metadata,
                                               path / _METADATA_FILENAME)
=======
        writer = GCSDistributedWriter(path, self.project_name)
        save_checkpoint_helper(self.global_rank, checkpoint, path,
                               self.checkpoint_io, writer)
>>>>>>> e095a739
<|MERGE_RESOLUTION|>--- conflicted
+++ resolved
@@ -20,12 +20,9 @@
 from dataflux_pytorch.lightning.gcs_filesystem import (GCSDistributedReader,
                                                        GCSDistributedWriter)
 
-<<<<<<< HEAD
 
 def checkpoint_helper(checkpoint):
     """Flatten the model and optimizer states into a new dict.
-=======
->>>>>>> e095a739
 
     Args:
         checkpoint (dict): dict containing model and trainer state.
@@ -46,17 +43,11 @@
 
 class DatafluxFSDPStrategy(FSDPStrategy):
 
-<<<<<<< HEAD
     def __init__(self,
-                 path,
                  project_name,
                  storage_client,
-                 model,
                  use_async=False,
                  **kwargs):
-=======
-    def __init__(self, project_name, storage_client, **kwargs):
->>>>>>> e095a739
         super().__init__(**kwargs)
         self.checkpoint_io = DatafluxLightningCheckpoint(
             project_name, storage_client)
@@ -85,12 +76,14 @@
 
         converted_state, metadata = checkpoint_helper(checkpoint)
         path = Path(self.broadcast(filepath))
-<<<<<<< HEAD
+        writer = GCSDistributedWriter(path, self.storage_client.project,
+                                      self.storage_client)
+
         start_time = time.time()
         if self.use_async:
-            self._async_save(converted_state, path)
+            self._async_save(converted_state, path, writer)
         else:
-            self._save(converted_state, path)
+            self._save(converted_state, path, writer)
         duration_ms = (time.time() - start_time) / 1000
         strategy = "async_save" if self.use_async else "save"
         print(f"Checkpoint rank #{self.global_rank} {strategy} "
@@ -100,16 +93,16 @@
             self.checkpoint_io.save_checkpoint(metadata,
                                                path / _METADATA_FILENAME)
 
-    def _save(self, converted_state, path):
-        save(converted_state, checkpoint_id=path, storage_writer=self.writer)
-
-    def _async_save(self, converted_state, path):
+    def _save(self, converted_state, path, writer):
+        save(converted_state, checkpoint_id=path, storage_writer=writer)
+
+    def _async_save(self, converted_state, path, writer):
         self._resolve_future()
         path = Path(self.broadcast(path))
         self._checkpoint_future = async_save(
             converted_state,
             checkpoint_id=path,
-            storage_writer=self.writer,
+            storage_writer=writer,
             process_group=self.checkpoint_group)
 
     def _resolve_future(self):
@@ -120,12 +113,6 @@
         """
         if self._checkpoint_future is not None:
             self._checkpoint_future.result()
-=======
-        writer = GCSDistributedWriter(path, self.storage_client.project,
-                                      self.storage_client)
-        save_checkpoint_helper(self.global_rank, checkpoint, path,
-                               self.checkpoint_io, writer)
->>>>>>> e095a739
 
     def get_sharded_state_dict_context(
             self, module: Module) -> Generator[None, None, None]:
@@ -213,24 +200,13 @@
                 "`FSDPStrategy.save_checkpoint(..., storage_options=...)` is not supported because"
                 " `FSDPStrategy` does not use the `CheckpointIO`.")
 
+        converted_state, _ = checkpoint_helper(checkpoint)
+
         # broadcast the path from rank 0 to ensure all the states are loaded from a common path
         self.broadcast(filepath)
         writer = FF.FsspecWriter(filepath, sync_files=False)
 
-<<<<<<< HEAD
-        converted_state, _ = checkpoint_helper(checkpoint)
-        save(converted_state,
-             checkpoint_id=filepath,
-             storage_writer=self.writer)
-=======
-        converted_state = {"model": checkpoint.pop("state_dict")}
-        converted_state.update({
-            f"optimizer_{idx}": optim_state
-            for idx, optim_state in enumerate(
-                checkpoint.pop("optimizer_states", []))
-        })
         save(converted_state, checkpoint_id=filepath, storage_writer=writer)
->>>>>>> e095a739
 
         with self.bucket.open(os.path.join(filepath, _METADATA_FILENAME),
                               'wb') as f:
@@ -336,14 +312,9 @@
 
         converted_state, metadata = checkpoint_helper(checkpoint)
         path = Path(self.broadcast(filepath))
-<<<<<<< HEAD
-        save(converted_state, checkpoint_id=path, storage_writer=self.writer)
+        writer = GCSDistributedWriter(path, self.project_name)
+        save(converted_state, checkpoint_id=path, storage_writer=writer)
 
         if self.global_rank == 0:
             self.checkpoint_io.save_checkpoint(metadata,
-                                               path / _METADATA_FILENAME)
-=======
-        writer = GCSDistributedWriter(path, self.project_name)
-        save_checkpoint_helper(self.global_rank, checkpoint, path,
-                               self.checkpoint_io, writer)
->>>>>>> e095a739
+                                               path / _METADATA_FILENAME)