import os
import socket
import time
from pathlib import Path
from typing import Generator

import torch
from dataflux_core import user_agent
<<<<<<< HEAD
=======
from dataflux_pytorch.lightning import DatafluxLightningCheckpoint
from dataflux_pytorch.lightning.gcs_filesystem import (GCSDistributedReader,
                                                       GCSDistributedWriter)
>>>>>>> 46376954
from google.cloud import storage
from lightning import Trainer
from lightning.pytorch.callbacks import ModelCheckpoint
from lightning.pytorch.demos import (LightningTransformer, Transformer,
                                     WikiText2)
from lightning.pytorch.strategies import FSDPStrategy
from lightning.pytorch.strategies.fsdp import _METADATA_FILENAME
from lightning.pytorch.trainer.states import TrainerFn
<<<<<<< HEAD
from torch.distributed.checkpoint import async_save, load, save
from torch.distributed.fsdp import FullyShardedDataParallel as FSDP
from torch.nn import Module
from torch.utils.data import DataLoader

from dataflux_pytorch.lightning import DatafluxLightningCheckpoint
from dataflux_pytorch.lightning.gcs_filesystem import (GCSDistributedReader,
                                                       GCSDistributedWriter)
=======
from torch.distributed.checkpoint import load, save
from torch.distributed.fsdp import FullyShardedDataParallel as FSDP
from torch.nn import Module
from torch.utils.data import DataLoader
>>>>>>> 46376954


class DatafluxFSDPStrategy(FSDPStrategy):

    def __init__(self, path, project_name, storage_client, model, **kwargs):
        super().__init__(**kwargs)
        self.writer = GCSDistributedWriter(path, project_name, storage_client)
        self.reader = GCSDistributedReader(path, project_name, storage_client)
        self.checkpoint_io = DatafluxLightningCheckpoint(
            project_name, storage_client)
        self.model = model
        self.storage_client = storage.Client(project=project_name)
        user_agent.add_dataflux_user_agent(self.storage_client)

    def _save(self, state, path) -> None:
        save(state, checkpoint_id=path, storage_writer=self.writer)

    def _write_checkpoint(self, checkpoint, path):
        self.checkpoint_io.save_checkpoint(checkpoint,
                                           path / _METADATA_FILENAME)

    def save_checkpoint(self,
                        checkpoint,
                        filepath,
                        storage_options=None) -> None:
        if storage_options is not None:
            raise TypeError(
                "`FSDPStrategy.save_checkpoint(..., storage_options=...)` is\
                not supported because`FSDPStrategy` does not use the \
                    `CheckpointIO`.")

        path = Path(self.broadcast(filepath))

        converted_state = {"model": checkpoint.pop("state_dict")}
        converted_state.update({
            f"optimizer_{idx}": optim_state
            for idx, optim_state in enumerate(
                checkpoint.pop("optimizer_states", []))
        })
        self._save(converted_state, path)

        if self.global_rank == 0:
            self._write_checkpoint(checkpoint, path)

    def get_sharded_state_dict_context(
            self, module: Module) -> Generator[None, None, None]:

        from torch.distributed.fsdp.api import (ShardedOptimStateDictConfig,
                                                ShardedStateDictConfig,
                                                StateDictType)

        state_dict_config = ShardedStateDictConfig(offload_to_cpu=True)
        optim_state_dict_config = ShardedOptimStateDictConfig(
            offload_to_cpu=True)
        state_dict_type_context = FSDP.state_dict_type(
            module=module,
            state_dict_type=StateDictType.SHARDED_STATE_DICT,
            state_dict_config=state_dict_config,
            optim_state_dict_config=optim_state_dict_config,
        )
        return state_dict_type_context  # type: ignore[return-value]

    def load_checkpoint(self, checkpoint_path):
        # broadcast the path from rank 0 to ensure all the states are loaded \
        # from a common path.
        path = Path(self.broadcast(checkpoint_path))

        assert self.model is not None
        assert self.lightning_module is not None

        from torch.distributed.checkpoint.optimizer import \
            load_sharded_optimizer_state_dict

        state_dict_ctx = self.get_sharded_state_dict_context(self.model)

        with state_dict_ctx:
            module_state = {"model": self.model.state_dict()}
            load(module_state, self.reader)
            self.model.load_state_dict(
                module_state["model"],
                strict=self.lightning_module.strict_loading)

            if self.lightning_module.trainer.state.fn == TrainerFn.FITTING and self.optimizers:

                for idx, optim in enumerate(self.optimizers):
                    optim_key = f"optimizer_{idx}"
                    optim_state = load_sharded_optimizer_state_dict(
                        model_state_dict=module_state["model"],
                        optimizer_key=optim_key,
                        storage_reader=self.reader,
                    )
                    flattened_osd = FSDP.optim_state_dict_to_load(
                        optim_state_dict=optim_state[optim_key],
                        model=self.model,
                        optim=optim,
                    )
                    optim.load_state_dict(flattened_osd)

        # Load metadata (anything not a module or optimizer)
        new_path = path / _METADATA_FILENAME
        metadata = None
        with self.reader.fs.create_stream(path=new_path,
                                          mode='rb') as metadata_file:
            metadata = torch.load(metadata_file)
        return metadata


class AsyncDatafluxFSDPStrategy(DatafluxFSDPStrategy):

    def __init__(self, path, project_name, storage_client, model, **kwargs):
        super().__init__(path, project_name, storage_client, model, **kwargs)
        self.checkpoint_results = []

    def _save(self, state, path) -> None:
        result = async_save(state,
                            checkpoint_id=path,
                            storage_writer=self.writer)
        self.checkpoint_results.append(result)

    def _write_checkpoint(self, checkpoint, path):
        self.checkpoint_io.save_checkpoint(checkpoint,
                                           path / _METADATA_FILENAME)


def configure_master_addr():
    """Get coordinator IP Address with retries"""
    coordinator_address = ""
    coordinator_ip_address = ""
    if os.environ.get("COORDINATOR_ADDRESS") is not None:
        coordinator_address = os.environ.get("COORDINATOR_ADDRESS")
        coordinator_found = False
        lookup_attempt = 1
        max_coordinator_lookups = 50
        while (not coordinator_found
               and lookup_attempt <= max_coordinator_lookups):
            try:
                coordinator_ip_address = socket.gethostbyname(
                    coordinator_address)
                coordinator_found = True
            except socket.gaierror:
                print(f"Failed to recognize coordinator address\
                         {coordinator_address} on attempt \
                            {lookup_attempt}, retrying...")
                lookup_attempt += 1
                time.sleep(5)
    print(f"Coordinator IP address: {coordinator_ip_address}")
    os.environ["MASTER_ADDR"] = str(coordinator_ip_address)


def init_processes():
    """Initializes the distributed environment."""
    # Get the necessary environment variables from the GKE environment.
    world_size = int(os.environ["WORLD_SIZE"])

    job_index = int(os.environ.get("JOB_INDEX"))
    job_completion_index = int(os.environ.get("JOB_COMPLETION_INDEX"))
    processes_in_job = int(os.environ.get("PROCESSES_IN_JOB"))
    rank = job_index * processes_in_job + job_completion_index
    os.environ["NODE_RANK"] = str(rank)

    configure_master_addr()


def main(project: str,
         ckpt_dir_path: str,
         save_only_latest: bool,
         ckpt_restore_path: str = ""):
    if os.environ.get("COORDINATOR_ADDRESS"):
        init_processes()
    dataset = WikiText2()
    dataloader = DataLoader(dataset, num_workers=1)

    model = DemoTransformer(vocab_size=dataset.vocab_size,
                            nlayers=int(os.environ.get("NUM_LAYERS", 2)))
    # Save once per step, and if `save_only_latest`, replace the last \
    # checkpoint each time.
    # Replacing is implemented by saving the new checkpoint, and then deleting\
    # the previous one.
    # If `save_only_latest` is False, a new checkpoint is created for each \
    # step.
    checkpoint_callback = ModelCheckpoint(
        save_top_k=1 if save_only_latest else -1,
        every_n_train_steps=1,
        filename="checkpoint-{epoch:02d}-{step:02d}",
        enable_version_counter=True,
    )
    accelerator = os.environ.get("ACCELERATOR", "cpu")
    min_epochs_save = int(os.environ.get("MIN_EPOCHS_SAVE", 4))
    max_epochs_save = int(os.environ.get("MAX_EPOCHS_SAVE", 5))
    max_steps_save = int(os.environ.get("MAX_STEPS_SAVE", 3))
    trainer = Trainer(default_root_dir=ckpt_dir_path,
                      plugins=[],
                      callbacks=[checkpoint_callback],
                      min_epochs=min_epochs_save,
                      max_epochs=max_epochs_save,
                      max_steps=max_steps_save,
                      accelerator=accelerator,
                      strategy=DatafluxFSDPStrategy(
                          path=ckpt_dir_path,
                          project_name=project,
                          storage_client=None,
                          model=model,
                          state_dict_type="sharded",
                      ),
                      num_nodes=int(os.environ.get("WORLD_SIZE", 5)))
    trainer.fit(model, dataloader)

    print("Restoring checkpoints ...")
    min_epochs_restore = int(os.environ.get("MIN_EPOCHS_RESTORE", 4))
    max_epochs_restore = int(os.environ.get("MAX_EPOCHS_RESTORE", 5))
    max_steps_restore = int(os.environ.get("MAX_STEPS_RESTORE", 3))
    model = DemoTransformer(vocab_size=dataset.vocab_size,
                            nlayers=int(os.environ.get("NUM_LAYERS", 2)))
    trainer = Trainer(default_root_dir=ckpt_dir_path,
                      plugins=[],
                      callbacks=[],
                      min_epochs=min_epochs_restore,
                      max_epochs=max_epochs_restore,
                      max_steps=max_steps_restore,
                      accelerator=accelerator,
                      strategy=DatafluxFSDPStrategy(
                          path=ckpt_restore_path,
                          project_name=project,
                          storage_client=None,
                          model=model,
                          state_dict_type="sharded",
                      ),
                      num_nodes=int(os.environ.get("WORLD_SIZE", 5)))
    trainer.fit(model, dataloader, ckpt_path=ckpt_restore_path)


class DemoTransformer(LightningTransformer):

    def __init__(
        self,
        vocab_size: int = 33278,
        nlayers: int = 2,
    ) -> None:
        super().__init__()
        self.model = Transformer(vocab_size=vocab_size, nlayers=nlayers)


if __name__ == "__main__":

    main(
        os.getenv("PROJECT"),
        os.getenv("CKPT_DIR_PATH"),
        os.getenv("SAVE_ONLY_LATEST") == "1",
        os.getenv("CKPT_RESTORE_PATH"),
    )<|MERGE_RESOLUTION|>--- conflicted
+++ resolved
@@ -6,12 +6,6 @@
 
 import torch
 from dataflux_core import user_agent
-<<<<<<< HEAD
-=======
-from dataflux_pytorch.lightning import DatafluxLightningCheckpoint
-from dataflux_pytorch.lightning.gcs_filesystem import (GCSDistributedReader,
-                                                       GCSDistributedWriter)
->>>>>>> 46376954
 from google.cloud import storage
 from lightning import Trainer
 from lightning.pytorch.callbacks import ModelCheckpoint
@@ -20,7 +14,6 @@
 from lightning.pytorch.strategies import FSDPStrategy
 from lightning.pytorch.strategies.fsdp import _METADATA_FILENAME
 from lightning.pytorch.trainer.states import TrainerFn
-<<<<<<< HEAD
 from torch.distributed.checkpoint import async_save, load, save
 from torch.distributed.fsdp import FullyShardedDataParallel as FSDP
 from torch.nn import Module
@@ -29,12 +22,6 @@
 from dataflux_pytorch.lightning import DatafluxLightningCheckpoint
 from dataflux_pytorch.lightning.gcs_filesystem import (GCSDistributedReader,
                                                        GCSDistributedWriter)
-=======
-from torch.distributed.checkpoint import load, save
-from torch.distributed.fsdp import FullyShardedDataParallel as FSDP
-from torch.nn import Module
-from torch.utils.data import DataLoader
->>>>>>> 46376954
 
 
 class DatafluxFSDPStrategy(FSDPStrategy):
